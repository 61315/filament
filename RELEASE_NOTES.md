# Filament Release Notes log

This file contains one line summaries of commits that are worthy of mentioning in release notes.
A new header is inserted each time a *tag* is created.

<<<<<<< HEAD
=======
## Next release (v1.9.4)

## v1.9.3

- engine: Added new APIs to enable/disable screen space refraction
- engine: Fix, flip the shading normal when det < 0.
- gltfio: Fix animation by clamping the per-channel interpolant.
- gltfio: add async cancellation API
- gltfio: Fix "uniform not found" errors.
- gltfio: Disable clear coat layer IOR change in glTF files (#3104)
- Vulkan: fix final image barrier used for swap chain.
- matdbg: Various improvements
- JavaScript bindings: fix TextureUsage bitmask.
- cmgen / mipgen: add opt-in for ASTC / ETC support.

>>>>>>> 16dfadbb
## v1.9.2

- Fixes / improvements for contact shadows, fog, and DOF
- Reduce SSAO creases caused by geometry tessellation
- Fix compilation warnings and issue with Clang 12
- Fix JNI crashes
- Rename .blurScale to .cocScale in DOF options

## v1.9.1

- Improvements to SSAO quality
- Fix unoptimized shader crashes with certain OpenGL drivers
- Add float versions of math constants to libmath
- filament-utils: fix, `CoroutineScope` job should be canceled before destroy

## v1.9.0

- `MASKED` mode now leaves destination alpha intact (useful for transparent targets).
- `MASKED` mode now benefit from smoothing in `unlit` materials.
- Small performance improvement to FXAA.
- Fixed `KHR_materials_transmission` to use the `FADE` blending mode.
- Fixed frame graph crash when more than 32 stages were required.
- Fixed several memory leaks in gltfio and the JavaScript bindings.
- Fixed several platform-specific Vulkan bugs and crashes.
- Temporal Anti-Aliasing (TAA) is now available as a complement to MSAA and FXAA. It can be turned
  on and controlled using `View.setTemporalAntiAliasingOptions()`.
- Added texture getters to `Skybox` and `IndirectLight` (C++, Java, JavaScript).
- Added APIs to create 3D textures and 2D texture arrays.
- Internal buffers can now be sized at compile times for applications that render very large
  numbers of objects.
- `View.setAmbientOcclusion()` is deprecated in favor of `View.setAmbientOcclusionOptions`
   (⚠️ **API change**).
- Switched to C++17.
- Variance Shadow Mapping (VSM) is now available as an alternative to PCF shadows (experimental).
- Reduced compiled material sizes by removing unnecessary variants.
- Many improvement and fixes in the Vulkan backend.
- Many improvement and fixes in the Metal backend.
- Fixed translucent views with custom render targets.
- Improved MSAA implementation compatibility on Android devices.
- Use "reverse-z" for the depth buffer.
- Added a way to create an `Engine` asynchronously.
- Highlights are now more stable under depth of field.
- New option to compress highlights before bloom.
- Improvements and fixes to SSAO and DOF.

## v1.8.1

- New CocoaPods sample for iOS.
- Filament for iOS now supports iOS 11.
- Updated the Emscripten SDK to 1.39.19.
- Fixed skinning issue with Emscripten.
- JavaScript APIs for color grading and the vignette effect.
- Added various missing APIs to Java and JavaScript bindings.
- Fixed camera aspect ratio when loading a camera from a glTF file.
- gltfio now uses specular anti-aliasing by default.
- gltfio now supports the KHR_materials_transmission extension.
- Compiled materials do not perform unnecessary fp32 operations anymore.
- Improved quality and performance of the depth of field effect.
- Fixed transform hierarchy memory corruption when a node is set to be parentless.
- Fixed crashed in some browsers and on some mobile devices caused by
  Google-style line directives in shaders.
- Color grading now has a quality option which affects the size and bit depth of the 3D LUT.
- Fixed crash in the Metal backend when more than 16 samplers are bound.
- Added validation in `Texture::setImage()`.
- Fixed refraction/transmission roughness when specular anti-aliasing is enabled.

## v1.8.0

- Improved JavaScript API for SurfaceOrientation and Scene.
- Updated JavaScript API around Camera construction / destruction (⚠️ **API change**)
- Add missing JavaScript API for `View::setVisibleLayers()`.
- Fixed regression in JavaScript IcoSphere that caused tutorial to fail.
- gltf_viewer now supports viewing with glTF cameras.
- gltfio now uses high precision for texture coordinates.
- gltfio now supports importing glTF cameras.
- gltfio now supports simple instancing of entire assets.
- gltfio has improved performance and assumes assets are well-formed.
- gltfio now supports name and prefix lookup for entities.
- ModelViewer now allows resources to be fetched off the UI thread.
- Add support for DOF with Metal backend.
- New Depth-of-Field (Dof) algorithm, which is more plausible and about an order of magnitude faster
  (about 4ms on Pixel4).
- SSAO now has an optional high(er) quality upsampler.
- Tone mappping now uses the real ACES tone mapper, applied in the proper color space.
- Tone mapping is now applied via a LUT.
- `View::setToneMapping` is deprecated, use `View::setColorGrading` instead. (⚠️ **API change**)
- Color grading capabilities per View: white balance (temperature/tint), channel mixer,
  tonal ranges (shadows/mid-tones/highlights), ASC CDL (slope/offset/power), contrast, vibrance,
  saturation, and curves.
- New vignette effect.
- Improved MSAA performance on mobile.
- Improved performance of the post-process pass when bloom is disabled on mobile.
- Added support for 3D textures.
- Fixed private API access on some versions of Android.
- Many improvements and bug fixes in Metal and Vulkan backends.
- Fixed bug in the Metal backend when SSR and MSAA were turned on.
- Fixed Metal issue with `BufferDescriptor` and `PixelBufferDescriptor`s not being called on
  the application thread.

## v1.7.0

- MaterialInstances now have optional names.
- Improved Depth of Field effect: bokeh rotates with the aperture diameter, improved CoC calculation, feather blur radius.
- Introduced `getNormalizedViewportCoord` shader API.
- Added basic SwiftShader support.
- Fixed SwapChain resizing issues in Vulkan.
- Added debug option to track `Entities`.
- Fixed `Camera` entity leaks.
- Removed problematic `CreateEliminateDeadMembersPass`, which broke UBO layout.
- Added assert that the engine is not terminated in `flushAndWait()`.
- Added several fixes and improvements around objects lifetime management
- `gltfio`: AssetLoader now loads names for mesh-free nodes
- `gltfio`: Material names are now preserved in ubershader mode
- Fixed JNI objects allocation and memory corruption
- JNI constructors are now "package private" unless they take an Engine.

## v1.6.0

- gltfio: fixed incorrect cone angles with lights.
- Specular ambient occlusion now offers 3 modes: off, simple (default on desktop) and bent normals.
  The latter is more accurate but more expensive and requires a bent normal to be specified in the
  material. If selected and not bent normal is specified, Filament falls back to the simple mode.
- Specular ambient occlusion from bent normals now smoothly disappears as roughness goes from 0.3
  to 0.1. Specular ambient occlusion can completely remove specular light which looks bad on glossy
  metals. Use the simple specular occlusion mode for glossy metals instead.
- Refraction can now be set on `MaterialBuilder` from Java.
- Refraction mode and type can now be set by calling `MaterialBuilder::refractionMode()`.
  and `MaterialBuilder::refractionType()` instad of `materialRefraction()` and
  `materialRefractionType()` (️⚠️ **API change**).
- Fixed documentation confusion about focused spot vs spot lights.
- Fixed a race condition in the job system.
- Fixed support for 565 bitmaps on Android.
- Added support for timer queries in the Metal backend.
- Improved dynamic resolution implementation to be more accurate and target more platforms.
- `beginFrame()` now accepts a v-sync timestamp for accurate frame time measurement (used for
  frame skipping and dynamic resolution). You can pass `0` to get the old behavior (⚠️ **API change**).
- Fixed several issues related to multi-view support: removed
  `View::setClearColor()`, a similar functionality is now handled by `Renderer::setClearOptions()`
  and `Skybox`, the later now can be set to a constant color (⚠️ **API breakage**).
- Fixed spot/point lights rendering bug depending on Viewport position.
- Textures can now be swizzled.
- The emissive property of materials is now expressed in nits and the alpha channel contains the
  exposure weight (at 0.0 the exposure is not applied to the emissive component of a surface, at
  1.0 the exposure is applied just like with any regular light) (⚠️ **API breakage**).
- Added new `intensityCandela` and `setIntensityCandela` API to `LightManager` for setting a punctual
  light's intensity in candela.
- Fixed an issue where some `ShadowOptions` were not being respected when passed to
  `LightManager::Builder`.
- Added a Depth of Field post-processing effect

## v1.5.2

- gltfio: fixed null pointer exception seen with some Android clients.
- Engine now exposes its JobSystem to C++ clients.
- Expose setCulling() in public RenderableManager API.

## v1.5.1

- Fixed "no texture bound" warning in WebGL.
- Fixed a clearing bug with imported render targets.
- Fixed the creation potentially invalid entities during shadow map initialization.
- Fixed Maven dependencies for the `filament-utils` library.

## v1.5.0

⚠️ This release breaks compiled materials, use matc to recompile.

- The Android support libraries (gltfio and filament-utils) now use dynamic linking.
- Removed depth-prepass related APIs. (⚠ API Change)
- gltfio: add asynchronous API to ResourceLoader.
- gltfio: generate normals for flat-shaded models that do not have normals.
- Material instances now allow dynamic depth testing and other rasterization state.
- Unlit materials now apply emissive in the same way as lit materials.
- Screen-space refraction is now supported.
- Support for HDR Bloom as a post-process effect.
- Alpha masked objects are now part of the SSAO pass.
- Added Java bindings for geometry::SurfaceOrientation.
- Fixed bug rendering transparent objects with Metal backend.
- Fixed crash on macOS Catalina when rendering with Metal backend.
- Fixed bug in Camera::setLensProjection() and added the aspect ratio parameter. (⚠ API Change)
- WebGL: Improved TypeScript annotations.
- WebGL: Simplified callback API for glTF. (⚠ API Change)
- gltfio: Removed deprecated "Bindings" API. (⚠ API Change)
- gltfio: Added support for Draco.
- gltfio: Reduced the size of the library.
- Improved performance of SSAO.
- Added support for screen-space contact shadows.
- Added support for global fog.
- Added support for bent normal maps and specular occlusion from bent normal maps.
- Added support for shadow-casting spot lights.

## v1.4.5

- The depth prepass setting in View is now ignored and deprecated.
- Fixed a threading bug with the NOOP backend.
- Improved memory management for gltfio on Android.
- Introduced `filament-utils` library with `TextureLoader`, `ModelViewer`, and Java bindings for `camutils`.
- Fix out-of-bounds bug when glTF has many UV sets.
- Added new `setMediaOverlay` API to `UiHelper` for controlling surface ordering.
- Implemented sRGB support for DXT encoded textures.
- Fix bug with incorrect world transforms computed in `TransformManager`.
- gltfio: support external resources on Android.


## v1.4.4

- Added support for solid and thin layer cubemap and screen-space refraction.
- Improved high roughness material rendering by default when regenerating environments maps.
- Fix bad instruction exception with macOS Catalina.
- Fixed bad state after removing an IBL from the Scene.
- Fixed incorrect punctual light binning (affected Metal and Vulkan backends).
- Fixed crash when using a Metal headless SwapChain with an Intel integrated GPU.
- Added support for ASTC textures on iOS with Metal backend.
- Added new heightfield sample.
- Removed `<iostream>` from math headers.
- cmgen now places KTX files directly in the specified deployment folder.

## v1.4.3

- Fixed an assertion when a parameter array occurs last in a material definition.
- Fixed morph shapes not rendering in WebGL.
- Added support for the latest version of emscripten.
- gltfio: fixed blackness seen with default material.
- Added ETC2 and BC compressed texture support to Metal backend.
- Rendering a `SAMPLER_EXTERNAL` texture before setting an external image no longer results in GPU errors.
- Fixed a normals issue when skinning without a normal map or anisotropy.
- Fixed an issue where transparent views couldn't be used with post-processing.
- Always use higher quality 3-bands SH for indirect lighting, even on mobile.
- The Metal backend can now handle binding individual planes of YUV external images.
- Added support for depth buffer when post-processing is turned off
- Improved performance on GPUs that use tile-based rendering

## v1.4.2

- Cleaned up the validation strategy in Engine (checks for use-after-destroy etc).
- OpenGL: Fixed ES 3.0 support on iOS.
- OpenGL: Added support for KHR_debug in debug builds.
- gltfio: Added Java / Kotlin bindings for Animator.
- gltfio: Fixed panic with the Android gltf-bloom demo.
- gltfio: Java clients should no longer call Filament#init.
- Improved IBL diffuse by allowing to use the specular cubemap at `roughness` = 1 instead of Spherical Harmonics

## v1.4.1

- Added missing API documentation.
- Fixed crash for sandboxed macOS apps using Filament.
- Fixed an issue that limited the camera near plane to ~1mm.
- Added Android sample for Camera Stream.
- Fixed an Xcode assertion when rendering skinned meshes using the Metal backend.
- Added support for Core Animation / Metal frame synchronization with Metal backend.
- Fixed an issue with culling in `MaterialInstance`.
- Fix additional compatibility issues with MSVC, including the Vulkan backend.
- matdbg: fixed missing symbol issue when linking against debug builds.
- filamat: fixed crash when using the "lite" version of the library.
- matinfo: Fix a crash with on Windows.
- gltfio: fixed an animation loop bug.
- gltfio: added support for sparse accessors.
- Add JS binding to unary `Camera::setExposure`.

## v1.4.0

- API Breakage: Simplified public-facing Fence API.
- Minimum API level on Android is now API 19 instead of API 21.
- Filament can now be built with msvc 2019.
- Added the ability to modify clip space coordinates in the vertex shader.
- Added missing API documentation.
- Improved existing API documentation.
- Added `Camera::setExposure(float)` to directly control the camera's exposure.
- Backface culling can now be toggled on material instances.
- Face direction is now reversed when transforms have negative scale.
- Dielectrics now behave properly under a white furnace (energy preserving and conserving).
- Clear coat roughness now remains in the 0..1 (previously remapped to the 0..0.6 range).
- gltfio: Fixed several limitations with ubershader mode.
- gltfio: Fixed a transforms issue with non-uniform scale.
- webgl: Fixed an issue with JPEG textures.
- Windows: Fix link error in debug builds.
- matdbg: Web server must now be enabled with an environment variable.
- matdbg: Added support for editing GLSL and MSL code.

## v1.3.2

- Added optional web server for real-time inspection of shader code.
- Added basic #include support in material files.
- Fixed potential Metal memory leak.
- Fixed intermittent memory overflow in wasm builds.
- Fix bad normal mapping with skinning.
- Java clients can now call getNativeObject().

## v1.3.1

- Unified Filament Sceneform and npm releases.
- Improved cmgen SH with HDR images.
- IndirectLight can now be queried for dominant direction and color.
- Added support for vertex morphing.
- Introduced custom attributes, accessible from the vertex shader.
- Added Java / Kotlin bindings for KtxLoader.
- Added JavaScript / Typescript bindings for the new `RenderTarget` class.
- Added base path to glTF loadResources method for JavaScript.
- Added support for iOS `CVPixelBuffer` external images with the OpenGL backend.

## sceneform-1.9pr4

- Added `gltf_bloom` Android sample to show gltfio and the `RenderTarget` API.
- Added `getMaterialInstanceAt` to the Java version of RenderableManager.
- Fix JNI bindings for setting values in parameter arrays.
- Added JNI bindings for the gltfio library.
- Fix support for parameter arrays in `.mat` files.
- Added support for `RGB_11_11_10`
- Removed support for `RGBM` (**warning:** source compatibility breakage)
- IBL cubemap can now be of any size
- `Texture::generatePrefilterMipmap` can be used for runtime generation of a reflection cubemap

## sceneform-1.9pr3

- Added `Scene.addEntities()` to the Java / Kotlin bindings.
- Improved robustness in the tangents utility for meshes that have tangents *and* normals.
- Introduced `RenderTarget` API that allows View to reference an offscreen render target.
- Added `lucy_bloom` sample to demonstrate the new `RenderTarget` API.
- Added Screen Space Ambient Occlusion support (SAO)
- New blending modes: `multiply` and `screen`
- Fixed an issue when sorting blended objects with different blending modes
- The material property `curvatureToRoughness` has been replaced with `specularAntiAliasing`.
  This new specular anti-aliasing solution offers more control via two new properties:
  `specularAntiAliasingVariance` and `specularAntiAliasingThreshold`. They can also be set on
  material instances if needed
- Added specular ambient occlusion to compute a new AO term applied to specular reflections
  (see `specularAmbientOcclusion` property in materials)
- Added multi-bounce ambient occlusion to brighten AO and preserve local color
  (see `multiBounceAmbientOcclusion` property in materials)
- Micro-shadowing is now applied to material ambient occlusion
- Use a smaller 64x64 DFG LUT on mobile to reduce binary size
- Added a distance field generator to libimage.
- JavaScript MaterialInstance now supports vec4 colors.
- Further reduced `filamat` binary size by removing reliance on stdlib.
- Added a new, smaller, version of the `filamat` library, `filamat_lite`. Material optimization and
  compiling for non-OpenGL backends have been removed in favor of a smaller binary size.
- Implemented hard fences for the Metal backend, enablying dynamic resolution support.
- Improved `SurfaceOrientation` robustness when using UVs to generate tangents.
- Created a `RELEASE_NOTES.md` file, to be updated with significant PRs.

## sceneform-1.9pr2<|MERGE_RESOLUTION|>--- conflicted
+++ resolved
@@ -3,8 +3,6 @@
 This file contains one line summaries of commits that are worthy of mentioning in release notes.
 A new header is inserted each time a *tag* is created.
 
-<<<<<<< HEAD
-=======
 ## Next release (v1.9.4)
 
 ## v1.9.3
@@ -20,7 +18,6 @@
 - JavaScript bindings: fix TextureUsage bitmask.
 - cmgen / mipgen: add opt-in for ASTC / ETC support.
 
->>>>>>> 16dfadbb
 ## v1.9.2
 
 - Fixes / improvements for contact shadows, fog, and DOF
